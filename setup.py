#!/usr/bin/env python
# -*- coding: utf-8 -*-

## Copyright (C) 2018 David Miguel Susano Pinto <david.pinto@bioch.ox.ac.uk>
##
## Copying and distribution of this file, with or without modification,
## are permitted in any medium without royalty provided the copyright
## notice and this notice are preserved.  This file is offered as-is,
## without any warranty.

import os.path
import sys

import setuptools
import setuptools.command.sdist

extra_requires = []
if sys.version_info < (3,2):
    extra_requires += ['futures'] # for concurrent.futures
if sys.version_info < (3,4):
    extra_requires += ['enum34']
<<<<<<< HEAD
=======
if sys.version_info < (3,5):
    ## This package provides a Python 3.5 compatible version for the
    ## configparser.  This is more than just the capitalization of
    ## ConfigParser.
    extra_requires += ['configparser']
>>>>>>> 95348dcf

## Modify the sdist command class to include extra files in the source
## distribution.  We could also have a MANIFEST file but we'd rather
## not have the distribution configuration over multiple files.
manifest_files = [
    'README.md',
    'COPYING',
    os.path.join('cockpit', 'resources', 'fonts', 'Universalis_COPYING.txt'),
    os.path.join('cockpit', 'resources', 'fonts', 'Universalis_NOTICE.txt'),
]
class sdist(setuptools.command.sdist.sdist):
    def make_distribution(self):
        self.filelist.extend(manifest_files)
        super(sdist, self).make_distribution()


setuptools.setup(
    name = 'cockpit',
    version = '2.9.0+dev',
    description = 'Hardware agnostic microscope user interface',
    long_description = open('README.md', 'r').read(),
    license = 'GPL-3.0+',

    url = "https://github.com/MicronOxford/cockpit",

    author = '',
    author_email = '',

    ## https://pypi.org/pypi?:action=list_classifiers
    classifiers = [
        'Intended Audience :: Science/Research',
        'Topic :: Scientific/Engineering',
        'License :: OSI Approved :: GNU General Public License v3 or later (GPLv3+)',
    ],

    packages = setuptools.find_packages(),
    package_data = {
        'cockpit' : [
            os.path.join('resources', 'bitmaps', '*.png'),
            os.path.join('resources', 'bitmaps', '*.ico'),
            os.path.join('resources', 'fonts', '*.otf'),
        ],
    },

    install_requires = [
        'matplotlib',
        'numpy',
        'scipy',
        'wxPython',
        'Pyro4',
        'Pillow', # temporary until wxPython 4.0.4 release (issue #319)
        'pyserial',
        'PyOpenGL',
        'six',
    ] + extra_requires,

    test_suite = 'cockpit.testsuite',

    entry_points = {
        'gui_scripts': [
            'cockpit = cockpit:main',
        ]
    },

    cmdclass = {
        'sdist' : sdist,
    },
)<|MERGE_RESOLUTION|>--- conflicted
+++ resolved
@@ -19,14 +19,11 @@
     extra_requires += ['futures'] # for concurrent.futures
 if sys.version_info < (3,4):
     extra_requires += ['enum34']
-<<<<<<< HEAD
-=======
 if sys.version_info < (3,5):
     ## This package provides a Python 3.5 compatible version for the
     ## configparser.  This is more than just the capitalization of
     ## ConfigParser.
     extra_requires += ['configparser']
->>>>>>> 95348dcf
 
 ## Modify the sdist command class to include extra files in the source
 ## distribution.  We could also have a MANIFEST file but we'd rather
