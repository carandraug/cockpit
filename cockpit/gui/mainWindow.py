#!/usr/bin/env python
# -*- coding: utf-8 -*-

## Copyright (C) 2018 Mick Phillips <mick.phillips@gmail.com>
## Copyright (C) 2018 Ian Dobbie <ian.dobbie@bioch.ox.ac.uk>
##
## This file is part of Cockpit.
##
## Cockpit is free software: you can redistribute it and/or modify
## it under the terms of the GNU General Public License as published by
## the Free Software Foundation, either version 3 of the License, or
## (at your option) any later version.
##
## Cockpit is distributed in the hope that it will be useful,
## but WITHOUT ANY WARRANTY; without even the implied warranty of
## MERCHANTABILITY or FITNESS FOR A PARTICULAR PURPOSE.  See the
## GNU General Public License for more details.
##
## You should have received a copy of the GNU General Public License
## along with Cockpit.  If not, see <http://www.gnu.org/licenses/>.

## Copyright 2013, The Regents of University of California
##
## Redistribution and use in source and binary forms, with or without
## modification, are permitted provided that the following conditions
## are met:
##
## 1. Redistributions of source code must retain the above copyright
##   notice, this list of conditions and the following disclaimer.
##
## 2. Redistributions in binary form must reproduce the above copyright
##   notice, this list of conditions and the following disclaimer in
##   the documentation and/or other materials provided with the
##   distribution.
##
## 3. Neither the name of the copyright holder nor the names of its
##   contributors may be used to endorse or promote products derived
##   from this software without specific prior written permission.
##
## THIS SOFTWARE IS PROVIDED BY THE COPYRIGHT HOLDERS AND CONTRIBUTORS
## "AS IS" AND ANY EXPRESS OR IMPLIED WARRANTIES, INCLUDING, BUT NOT
## LIMITED TO, THE IMPLIED WARRANTIES OF MERCHANTABILITY AND FITNESS
## FOR A PARTICULAR PURPOSE ARE DISCLAIMED. IN NO EVENT SHALL THE
## COPYRIGHT HOLDER OR CONTRIBUTORS BE LIABLE FOR ANY DIRECT, INDIRECT,
## INCIDENTAL, SPECIAL, EXEMPLARY, OR CONSEQUENTIAL DAMAGES (INCLUDING,
## BUT NOT LIMITED TO, PROCUREMENT OF SUBSTITUTE GOODS OR SERVICES;
## LOSS OF USE, DATA, OR PROFITS; OR BUSINESS INTERRUPTION) HOWEVER
## CAUSED AND ON ANY THEORY OF LIABILITY, WHETHER IN CONTRACT, STRICT
## LIABILITY, OR TORT (INCLUDING NEGLIGENCE OR OTHERWISE) ARISING IN
## ANY WAY OUT OF THE USE OF THIS SOFTWARE, EVEN IF ADVISED OF THE
## POSSIBILITY OF SUCH DAMAGE.


## This module creates the primary window. This window houses widgets to 
# control the most important hardware elements.

from __future__ import absolute_import

import json
import wx
import os.path

from cockpit import depot
from cockpit import events
import cockpit.experiment.experiment
from . import fileViewerWindow
import cockpit.interfaces.imager
from . import joystick
from . import keyboard
from . import toggleButton
import cockpit.util.files
import cockpit.util.userConfig
from . import viewFileDropTarget
from cockpit.gui.device import OptionButtons
from cockpit.gui.experiment import ExperimentFrame

from six import iteritems

## Window singleton
window = None

## Max width of rows of UI widgets.
# This number is chosen to match the width of the Macro Stage view.
MAX_WIDTH = 850
ROW_SPACER = 12
COL_SPACER = 8



class MainWindow(wx.Frame):
    ## Construct the Window. We're only responsible for setting up the 
    # user interface; we assume that the devices have already been initialized.
    def __init__(self):
        wx.Frame.__init__(self, parent = None, title = "Cockpit")
        # Find out what devices we have to work with.
        lightToggles = depot.getHandlersOfType(depot.LIGHT_TOGGLE)
        lightToggles = sorted(lightToggles, key = lambda l: float(l.wavelength))
        # Set of objects that are in the same group as any light toggle.
        # lightAssociates = set()
        # for toggle in lightToggles:
        #     lightAssociates.update(depot.getHandlersInGroup(toggle.groupName))

        ## Maps LightSource handlers to their associated panels of controls.
        self.lightToPanel = dict()
        ##objects to store paths and button names
        self.pathList = ['New...', 'Update','Load...', 'Save...']
        self.paths=dict()
        self.currentPath = None

        # Construct the UI.
        # Sizer for all controls. We'll split them into bottom half (light
        # sources) and top half (everything else).
        mainSizer = wx.BoxSizer(wx.VERTICAL)

        # Panel for holding the non-lightsource controls.
        topPanel = wx.Panel(self)
        topPanel.SetBackgroundColour((170, 170, 170))
        self.topPanel=topPanel
        topSizer = wx.BoxSizer(wx.VERTICAL)

        button_font = topPanel.GetFont()
        button_font.MakeLarger()
        button_font.MakeBold()

        # A row of buttons for various actions we know we can take.
        buttonSizer = wx.BoxSizer(wx.HORIZONTAL)
        abortButton = toggleButton.ToggleButton(textSize = 16,
                label = "\nABORT", size = (120, 80), parent = topPanel,
                inactiveColor = wx.RED)
        abortButton.Bind(wx.EVT_LEFT_DOWN,
                lambda event: events.publish('user abort'))
        buttonSizer.Add(abortButton)

        experimentButton = wx.Button(topPanel, label="Experiment",
                                     size=(120, 80))
        experimentButton.SetFont(button_font)
        experimentButton.Bind(wx.EVT_BUTTON, self.onShowExperiment)
        buttonSizer.Add(experimentButton)

        viewFileButton = toggleButton.ToggleButton(textSize = 12,
                label = "View last\nfile", size = (120, 80),
                parent = topPanel)
        viewFileButton.Bind(wx.EVT_LEFT_DOWN,
                self.onViewLastFile)
        buttonSizer.Add(viewFileButton)
        self.videoButton = toggleButton.ToggleButton(textSize = 12,
                label = "Video mode", size = (120, 80), parent = topPanel)
        self.videoButton.Bind(wx.EVT_LEFT_DOWN,
                lambda event: cockpit.interfaces.imager.videoMode())
        buttonSizer.Add(self.videoButton)
        self.pathButton =  OptionButtons(parent= topPanel,size=(120, 80))
        
        self.pathButton.setOptions (map(lambda name: (name,
                                                       lambda n=name:
                                                       self.setPath(n)),
                                         self.pathList))
        self.pathButton.mainButton.SetLabel(text='Path')
        buttonSizer.Add(self.pathButton)
        snapButton = toggleButton.ToggleButton(textSize = 12,
                label = "Snap",
                size = (120, 80), parent = topPanel)
        snapButton.Bind(wx.EVT_LEFT_DOWN, self.OnSnapButton)
        buttonSizer.Add(snapButton)

        topSizer.Add(buttonSizer)
        topSizer.AddSpacer(ROW_SPACER)

        # Make UIs for any other handlers / devices and insert them into
        # our window, if possible.
        # Light power things will be handled later.
        lightPowerThings = depot.getHandlersOfType(depot.LIGHT_POWER)
        lightPowerThings.sort(key = lambda l: l.wavelength)
        # Camera UIs are drawn seperately. Currently, they are drawn first,
        # but this separation may make it easier to implement cameras in
        # ordered slots, giving the user control over exposure order.
        cameraThings = depot.getHandlersOfType(depot.CAMERA)
        # Ignore anything that is handled specially.
        #ignoreThings = lightToggles + list(lightAssociates) + lightPowerThings
        ignoreThings = lightToggles + lightPowerThings
        ignoreThings += cameraThings
        # Remove ignoreThings from the full list of devices.
        otherThings = list(depot.getAllDevices())
        otherThings.sort(key = lambda d: d.__class__.__name__)
        otherThings.extend(depot.getAllHandlers())
        rowSizer = wx.BoxSizer(wx.HORIZONTAL)
        hs = depot.getHandlersOfType(depot.OBJECTIVE)
        for h in hs:
            rowSizer.Add(h.makeUI(topPanel))
            rowSizer.AddSpacer(COL_SPACER)
        ignoreThings.extend(hs)
        # Make the UI elements for the cameras.
        for camera in sorted(cameraThings):
            # Clear cameraUI so we don't use previous value.
            cameraUI = None
            # See if the camera has a function to make UI elements.
            uiFunc = camera.makeUI
            # If there is a UI function, evaluate it.
            if uiFunc:
                cameraUI = uiFunc(topPanel)
            # uiFunc should return a panel.
            if cameraUI:
                rowSizer.Add(cameraUI)
                rowSizer.AddSpacer(COL_SPACER)
        # Make UI elements for filters.
        hs = sorted(depot.getHandlersOfType(depot.LIGHT_FILTER))
        for i, h in enumerate(hs):
            if i%2 == 0:
                s = wx.BoxSizer(wx.VERTICAL)
                rowSizer.Add(s)
                rowSizer.AddSpacer(COL_SPACER)
            else:
                s.AddSpacer(ROW_SPACER)
            s.Add(h.makeUI(topPanel))
        rowSizer.AddSpacer(COL_SPACER)
        ignoreThings.extend(hs)
        # Make the UI elements for eveything else.
        for thing in ignoreThings:
            if thing in otherThings:
                otherThings.remove(thing)
        for thing in sorted(otherThings):
            if depot.getHandler(thing, depot.CAMERA):
                # Camera UIs already drawn.
                continue
            item = thing.makeUI(topPanel)
            if item is not None:
                # Add it to the main controls display.
                if item.GetMinSize()[0] + rowSizer.GetMinSize()[0] > MAX_WIDTH:
                    # Start a new row, because the old one would be too
                    # wide to accommodate the item.
                    topSizer.Add(rowSizer, 1, wx.EXPAND)
                    rowSizer = wx.BoxSizer(wx.HORIZONTAL)
                if rowSizer.GetChildren():
                    # Add a spacer.
                    rowSizer.AddSpacer(COL_SPACER)
                rowSizer.Add(item)

        topSizer.Add(rowSizer, 1)

        topPanel.SetSizerAndFit(topSizer)
        mainSizer.Add(topPanel)
        mainSizer.AddSpacer(ROW_SPACER)

        ## Panel for holding light sources.
        self.bottomPanel = wx.Panel(self)
        self.bottomPanel.SetBackgroundColour((170, 170, 170))
        bottomSizer = wx.BoxSizer(wx.VERTICAL)

        label = wx.StaticText(self.bottomPanel, -1, "Illumination controls:")
        label.SetFont(wx.Font(14, wx.DEFAULT, wx.NORMAL, wx.BOLD))
        bottomSizer.Add(label)
        lightSizer = wx.BoxSizer(wx.HORIZONTAL)
        # If we have a lot (more than 7) of light sources, then we hide
        # light sources by default and provide a listbox to let people show
        # only the ones they need.
        ## wx.ListBox of all lights, assuming we're using this UI modus.
        self.lightList = None
        if len(lightToggles) > 7:
            haveDynamicLightDisplay = True
            self.lightList = wx.ListBox(self.bottomPanel, -1,
                    size = (-1, 200), style = wx.LB_MULTIPLE,
                    choices = [light.name for light in lightToggles])
            self.lightList.Bind(wx.EVT_LISTBOX, self.onLightSelect)
            lightSizer.Add(self.lightList)
        # Construct the lightsource widgets. One column per light source.
        # Associated handlers on top, then then enable/disable toggle for the
        # actual light source, then exposure time, then any widgets that the
        # device code feels like adding.
        for light in lightToggles:
            lightPanel = wx.Panel(self.bottomPanel)
            # Enable double-buffering so StaticText labels don't flicker.
            lightPanel.SetDoubleBuffered(True)
            self.lightToPanel[light] = lightPanel
            columnSizer = wx.BoxSizer(wx.VERTICAL)
            haveOtherHandler = False
            for otherHandler in depot.getHandlersInGroup(light.groupName):
                if otherHandler is not light:
                    columnSizer.Add(otherHandler.makeUI(lightPanel))
                    haveOtherHandler = True
                    break
            if not haveOtherHandler:
                # Put a spacer in so this widget has the same vertical size.
                columnSizer.Add((-1, 1), 1, wx.EXPAND)
            lightUI = light.makeUI(lightPanel)
            columnSizer.Add(lightUI)
            events.publish('create light controls', lightPanel,
                    columnSizer, light)
            lightPanel.SetSizerAndFit(columnSizer)
            if self.lightList is not None:
                # Hide the panel by default; it will be shown only when
                # selected in the listbox.
                lightPanel.Hide()
            # Hack: the ambient light source goes first in the list.
            if 'Ambient' in light.groupName:
                lightSizer.Insert(0, lightPanel, 1, wx.EXPAND | wx.VERTICAL)
            else:
                lightSizer.Add(lightPanel, 1, wx.EXPAND | wx.VERTICAL)
        bottomSizer.Add(lightSizer)

        self.bottomPanel.SetSizerAndFit(bottomSizer)
        mainSizer.Add(self.bottomPanel)

        # Ensure we use our full width if possible.
        size = mainSizer.GetMinSize()
        if size[0] < MAX_WIDTH:
            mainSizer.SetMinSize((MAX_WIDTH, size[1]))
        
        self.SetSizerAndFit(mainSizer)

        keyboard.setKeyboardHandlers(self)
        self.joystick = joystick.Joystick(self)
            
        self.SetDropTarget(viewFileDropTarget.ViewFileDropTarget(self))
        self.Bind(wx.EVT_CLOSE, self.onClose)
        # Show the list of windows on right-click.
        self.Bind(wx.EVT_CONTEXT_MENU, lambda event: keyboard.martialWindows(self))
        events.subscribe('video mode toggle', self.onVideoMode)


<<<<<<< HEAD
    def onShowExperiment(self, event):
        ## TODO: rethink multiple frames for this. Maybe use multiple
        ## tabs.
        ##
        ## This will allow to be planning multiple experiments at the
        ## same time, each time we press the button a new frame is
        ## show.  We may need to keep track of all the frames we have
        ## later.
        ##
        ## This may not be what we want.  Mick suggests that we have a
        ## single frame, and each experiment is a panel.  This would
        ## also mean that closing the window will not destroy its data
        ## if we make it a dialog.

        ## TODO: read this from a configuration file.
        ## XXX: this classes are only instantiated once so maybe we
        ## should pass already constructed windows instead of the
        ## class?
        config = {
            'Experiments' : {
                'Widefield' : 'cockpit.gui.experiment.WidefieldExperimentPanel',
                'Structured Illumination' : 'cockpit.gui.experiment.SIMExperimentPanel',
                'Rotator Sweep' : 'cockpit.gui.experiment.RotatorSweepExperimentPanel',
            },
        }
        frame = cockpit.gui.experiment.MakeIt(config, parent=self)
        frame.Show()

    ## Save the position of our window. For all other windows, this is handled
    # by cockpit.util.user.logout, but by the time that function gets called, we've
    # already been destroyed.
    def onMove(self, event):
        cockpit.util.userConfig.setValue('mainWindowPosition', tuple(self.GetPosition()))


=======
>>>>>>> 95348dcf
    ## Do any necessary program-shutdown events here instead of in the App's
    # OnExit, since in that function all of the WX objects have been destroyed
    # already.
    def onClose(self, event):
        events.publish('program exit')
        event.Skip()

    def OnSnapButton(self, evt):
        imager = cockpit.interfaces.imager.imager
        if len(imager.activeCameras):
            imager.takeImage()
        else:
            message = ('There are no active cameras to take an image.'
                       ' Turn one of the camera "on" first.')
            wx.MessageBox(message, caption='No cameras active', parent=self)


    ## Video mode has been turned on/off; update our button background.
    def onVideoMode(self, isEnabled):
        self.videoButton.setActive(isEnabled)


    ## User clicked the "view last file" button; open the last experiment's
    # file in an image viewer. A bit tricky when there's multiple files 
    # generated due to the splitting logic. We just view the first one in
    # that case.
    def onViewLastFile(self, event = None):
        filenames = cockpit.experiment.experiment.getLastFilenames()
        if filenames:
            window = fileViewerWindow.FileViewer(filenames[0], self)
            if len(filenames) > 1:
                print ("Opening first of %d files. Others can be viewed by dragging them from the filesystem onto the main window of the Cockpit." % len(filenames))


    ##user defined modes which include cameras and lasers active,
    ##filter whieels etc...
    def setPath(self, name):
        #store current path to text file
        if name == 'Save...':
            self.onSaveExposureSettings(self.currentPath)
        #load stored path
        elif name == 'Load...':
            self.onLoadExposureSettings()
        #update settings for current path
        elif name == 'Update' and self.currentPath != None:
            events.publish('save exposure settings',
                           self.paths[self.currentPath])
            self.pathButton.setOption(self.currentPath)
        #create newe stored path with current settings.
        elif name == 'New...':
            self.createNewPath()
        else:
            events.publish('load exposure settings', self.paths[name])
            self.currentPath = name
            self.pathButton.setOption(name)

    def createNewPath(self):
        #get name for new mode
        # abuse get value dialog which will also return a string. 
        pathName = cockpit.gui.dialogs.getNumberDialog.getNumberFromUser(
            parent=self.topPanel, default='', title='New Path Name',
            prompt='Name', atMouse=True)
        if not pathName:
            #None or empty string
            return()
        if pathName in self.paths :
            events.publish('save exposure settings',
                           self.paths[pathName])
            self.pathButton.setOption(pathName)
            return()
        self.paths[pathName]=dict()
        self.pathList.append(pathName)
        #publish an event to populate mode settings.
        events.publish('save exposure settings', self.paths[pathName])
        #update button entries.
        self.pathButton.setOptions(map(lambda name: (name,
                                                       lambda n=name:
                                                       self.setPath(n)),
                                         self.pathList))
        #and set button value. 
        self.pathButton.setOption(pathName)
        self.currentPath = pathName

                       
                
    ## User wants to save the current exposure settings; get a file path
    # to save to, collect exposure information via an event, and save it.
    def onSaveExposureSettings(self, name, event = None):
        dialog = wx.FileDialog(self, style = wx.FD_SAVE, wildcard = '*.txt',
                               defaultFile=name+'.txt',
                message = "Please select where to save the settings.",
                defaultDir = cockpit.util.files.getUserSaveDir())
        if dialog.ShowModal() != wx.ID_OK:
            # User cancelled.
            self.pathButton.setOption(name)
            return
        settings = dict()
        events.publish('save exposure settings', settings)
        handle = open(dialog.GetPath(), 'w')
        handle.write(json.dumps(settings))
        handle.close()
        self.pathButton.setOption(name)

    
    ## User wants to load an old set of exposure settings; get a file path
    # to load from, and publish an event with the data.
    def onLoadExposureSettings(self, event = None):
        dialog = wx.FileDialog(self, style = wx.FD_OPEN, wildcard = '*.txt',
                message = "Please select the settings file to load.",
                defaultDir = cockpit.util.files.getUserSaveDir())
        if dialog.ShowModal() != wx.ID_OK:
            # User cancelled.
            self.pathButton.setOption(self.currentPath)
            return
        handle = open(dialog.GetPath(), 'r')
        modeName=os.path.splitext(os.path.basename(handle.name))[0]
        #get name for new mode
        # abuse get value dialog which will also return a string. 
        name = cockpit.gui.dialogs.getNumberDialog.getNumberFromUser(
            parent=self.topPanel, default=modeName, title='New Path Name',
            prompt='Name')
        if name not in self.paths:
            self.pathList.append(name)
        self.paths[name] = json.loads('\n'.join(handle.readlines()))
        handle.close()
        events.publish('load exposure settings', self.paths[name])
        #update button list
        self.pathButton.setOptions(map(lambda name: (name,
                                                       lambda n=name:
                                                       self.setPath(n)),
                                         self.pathList))
        #and set button value. 
        self.pathButton.setOption(name)
        self.currentPath = name
       

        # If we're using the listbox approach to show/hide light controls,
        # then make sure all enabled lights are shown and vice versa.
        if self.lightList is not None:
            for i, name in enumerate(self.lightList.GetItems()):
                handler = depot.getHandlerWithName(name)
                self.lightList.SetStringSelection(name, handler.getIsEnabled())
            self.onLightSelect()


    ## User selected/deselected a light source from self.lightList; determine
    # which light panels should be shown/hidden.
    def onLightSelect(self, event = None):
        selectionIndices = self.lightList.GetSelections()
        items = self.lightList.GetItems()
        for light, panel in iteritems(self.lightToPanel):
            panel.Show(items.index(light.name) in selectionIndices)
        # Fix display. We need to redisplay ourselves as well in case the
        # newly-displayed lights are extending off the edge of the window.
        self.bottomPanel.SetSizerAndFit(self.bottomPanel.GetSizer())
        self.SetSizerAndFit(self.GetSizer())



## Create the window.
def makeWindow():
    global window
    window = MainWindow()
    window.Show()
    return window<|MERGE_RESOLUTION|>--- conflicted
+++ resolved
@@ -316,7 +316,6 @@
         events.subscribe('video mode toggle', self.onVideoMode)
 
 
-<<<<<<< HEAD
     def onShowExperiment(self, event):
         ## TODO: rethink multiple frames for this. Maybe use multiple
         ## tabs.
@@ -345,15 +344,6 @@
         frame = cockpit.gui.experiment.MakeIt(config, parent=self)
         frame.Show()
 
-    ## Save the position of our window. For all other windows, this is handled
-    # by cockpit.util.user.logout, but by the time that function gets called, we've
-    # already been destroyed.
-    def onMove(self, event):
-        cockpit.util.userConfig.setValue('mainWindowPosition', tuple(self.GetPosition()))
-
-
-=======
->>>>>>> 95348dcf
     ## Do any necessary program-shutdown events here instead of in the App's
     # OnExit, since in that function all of the WX objects have been destroyed
     # already.
